#[cfg(feature = "gen-readme")]
use crate::commands::readme;

use crate::util::{edit_each_dep, DependencyAction, DependencyEntry};
use cargo::{
    core::{
        compiler::{BuildConfig, CompileMode, DefaultExecutor, Executor},
        manifest::ManifestMetadata,
        package::Package,
        Feature, SourceId, Workspace,
    },
    ops::{self, package, PackageOpts},
    sources::PathSource,
    util::{paths, FileLock},
};
use flate2::read::GzDecoder;
use log::error;
use semver::VersionReq;
use std::{
    collections::HashMap,
    error::Error,
    fs::{read_to_string, write},
    sync::Arc,
};
use tar::Archive;
use toml_edit::{decorated, Document, Item, Value};

fn inject_replacement(
    pkg: &Package,
    replace: &HashMap<String, String>,
) -> Result<(), Box<dyn Error>> {
    let manifest = pkg.manifest_path();

    let document = read_to_string(manifest)?;
    let mut document = document.parse::<Document>()?;
    let root = document.as_table_mut();

    edit_each_dep(root, |name, _, entry| {
        if let Some(p) = replace.get(&name) {
            let path = decorated(Value::from(p.clone()), " ", " ");
            match entry {
                DependencyEntry::Inline(info) => {
                    info.get_or_insert("path", path);
                }
                DependencyEntry::Table(info) => {
                    info["path"] = Item::Value(path);
                }
            }
            DependencyAction::Mutated
        } else {
            DependencyAction::Untouched
        }
    });
    write(manifest, document.to_string().as_bytes())
        .map_err(|e| format!("Could not write local manifest: {}", e).into())
}

fn run_check(
    ws: &Workspace<'_>,
    tar: &FileLock,
    opts: &PackageOpts<'_>,
    build_mode: CompileMode,
    replace: &HashMap<String, String>,
) -> Result<(), Box<dyn Error>> {
    let config = ws.config();
    let pkg = ws.current()?;

    let f = GzDecoder::new(tar.file());
    let dst = tar
        .parent()
        .join(&format!("{}-{}", pkg.name(), pkg.version()));
    if dst.exists() {
        paths::remove_dir_all(&dst)?;
    }
    let mut archive = Archive::new(f);
    // We don't need to set the Modified Time, as it's not relevant to verification
    // and it errors on filesystems that don't support setting a modified timestamp
    archive.set_preserve_mtime(false);
    archive.unpack(dst.parent().unwrap())?;

    // Manufacture an ephemeral workspace to ensure that even if the top-level
    // package has a workspace we can still build our new crate.
    let (src, new_pkg) = {
        let id = SourceId::for_path(&dst)?;
        let mut src = PathSource::new(&dst, id, ws.config());
        let new_pkg = src.root_package()?;

        // inject our local builds
        inject_replacement(&new_pkg, replace)?;

        // parse the manifest again
        let mut src = PathSource::new(&dst, id, ws.config());
        let new_pkg = src.root_package()?;
        (src, new_pkg)
    };

    let pkg_fingerprint = src.last_modified_file(&new_pkg)?;
    let ws = Workspace::ephemeral(new_pkg, config, None, true)?;

    let rustc_args = if pkg
        .manifest()
        .features()
        .require(Feature::public_dependency())
        .is_ok()
    {
        // FIXME: Turn this on at some point in the future
        //Some(vec!["-D exported_private_dependencies".to_string()])
        Some(vec![])
    } else {
        None
    };

    let exec: Arc<dyn Executor> = Arc::new(DefaultExecutor);
    ops::compile_with_exec(
        &ws,
        &ops::CompileOptions {
            build_config: BuildConfig::new(config, opts.jobs, &opts.targets, build_mode)?,
            features: opts.features.clone(),
            no_default_features: opts.no_default_features,
            all_features: opts.all_features,
            spec: ops::Packages::Packages(Vec::new()),
            filter: ops::CompileFilter::Default {
                required_features_filterable: true,
            },
            target_rustdoc_args: None,
            target_rustc_args: rustc_args,
            local_rustdoc_args: None,
            rustdoc_document_private_items: false,
        },
        &exec,
    )?;

    // Check that `build.rs` didn't modify any files in the `src` directory.
    let ws_fingerprint = src.last_modified_file(ws.current()?)?;
    if pkg_fingerprint != ws_fingerprint {
        let (_, path) = ws_fingerprint;
        return Err(format!(
            "Source directory was modified by build.rs during cargo publish. \
             Build scripts should not modify anything outside of OUT_DIR.\n\
             {:?}\n\n\
             To proceed despite this, pass the `--no-verify` flag.",
            path
        )
        .into());
    }

    Ok(())
}

fn check_dependencies(package: &Package) -> Result<(), String> {
    let git_deps = package
        .dependencies()
        .iter()
        .filter(|d| d.source_id().is_git() && d.version_req() == &VersionReq::any())
        .map(|d| format!("{:}", d.package_name()))
        .collect::<Vec<_>>();
    if git_deps.len() > 0 {
        Err(git_deps.join(", "))
    } else {
        Ok(())
    }
}

// ensure metadata is set
// https://doc.rust-lang.org/cargo/reference/publishing.html#before-publishing-a-new-crate
fn check_metadata(metadata: &ManifestMetadata) -> Result<(), String> {
    let mut bad_fields = Vec::new();
    if metadata.authors.is_empty() {
        bad_fields.push("authors is empty")
    }
    match metadata.description.as_deref() {
        Some("") => bad_fields.push("description is empty"),
        None => bad_fields.push("description is missing"),
        _ => {}
    }
    match metadata.repository.as_deref() {
        Some("") => bad_fields.push("repository is empty"),
        None => bad_fields.push("repository is missing"),
        _ => {}
    }
    match (metadata.license.as_ref(), metadata.license_file.as_ref()) {
        (Some(ref s), None) | (None, Some(ref s)) if s.len() > 0 => {}
        (Some(_), Some(_)) => bad_fields.push("You can't have license AND license_file"),
        _ => bad_fields.push("Neither license nor license_file is provided"),
    }

    if bad_fields.is_empty() {
        Ok(())
    } else {
        Err(bad_fields.join("; "))
    }
}

#[cfg(feature = "gen-readme")]
fn check_readme<'a>(ws: &Workspace<'a>, pkg: &Package) -> Result<(), String> {
    let pkg_path = pkg.manifest_path().parent().expect("Folder exists");
    readme::check_pkg_readme(ws, pkg_path, pkg.manifest())
}

#[cfg(not(feature = "gen-readme"))]
fn check_readme<'a>(_ws: &Workspace<'a>, _pkg: &Package) -> Result<(), String> {
    unreachable!()
}

pub fn check<'a>(
    packages: &[Package],
    ws: &Workspace<'a>,
    build: bool,
    check_readme: bool,
) -> Result<(), Box<dyn Error>> {
    let c = ws.config();
    let replaces = packages
        .iter()
        .map(|pkg| {
            (
                pkg.name().as_str().to_owned(),
                pkg.manifest_path()
                    .parent()
                    .expect("Folder exists")
                    .to_str()
                    .expect("Is stringifiable")
                    .to_owned(),
            )
        })
        .collect::<HashMap<_, _>>();

    // FIXME: make build config configurable
    //        https://github.com/paritytech/cargo-unleash/issues/20
    let opts = PackageOpts {
        config: c,
        verify: false,
        check_metadata: true,
        list: false,
        allow_dirty: true,
        all_features: false,
        no_default_features: false,
        jobs: None,
<<<<<<< HEAD
        targets: Vec::new(),
        features: Vec::new(),
=======
        targets: Default::default(),
        features: Default::default(),
>>>>>>> a9bed52e
    };

    c.shell().status("Checking", "Metadata & Dependencies")?;

    let errors = packages.iter().fold(Vec::new(), |mut res, pkg| {
        if let Err(e) = check_metadata(pkg.manifest().metadata()) {
            res.push(format!("{:}: Bad metadata: {:}", pkg.name(), e));
        }
        if let Err(e) = check_dependencies(pkg) {
            res.push(format!(
                "{:}: has dependencies defined as git without a version: {:}",
                pkg.name(),
                e
            ));
        }
        res
    });

    errors.iter().for_each(|s| error!("{:#?}", s));
    if errors.len() > 0 {
        return Err(format!(
            "Soft checkes failed with {} errors (see above)",
            errors.len()
        )
        .into());
    }

    if check_readme {
        c.shell().status("Checking", "Readme files")?;
        let errors = packages.iter().fold(Vec::new(), |mut res, pkg| {
            if let Err(e) = self::check_readme(&ws, &pkg) {
                res.push(format!(
                    "{:}: Checking Readme file failed with: {:}",
                    pkg.name(),
                    e
                ));
            }
            res
        });

        errors.iter().for_each(|s| error!("{:#?}", s));
        if errors.len() > 0 {
            return Err(format!(
                "{} readme file(s) need to be updated (see above).",
                errors.len()
            )
            .into());
        }
    }

    let builds = packages.iter().map(|pkg| {
        check_metadata(pkg.manifest().metadata())
            .map_err(|e| format!("{:}: Bad metadata: {:}", pkg.name(), e))?;

        let pkg_ws = Workspace::ephemeral(pkg.clone(), c, Some(ws.target_dir()), true)
            .map_err(|e| format!("{:}", e))?;
        c.shell()
            .status("Packing", &pkg)
            .map_err(|e| format!("{:}", e))?;
        match package(&pkg_ws, &opts) {
            Ok(Some(rw_lock)) => Ok((pkg_ws, rw_lock)),
            Ok(None) => Err(format!("Failure packing {:}", pkg.name())),
            Err(e) => Err(format!("Failure packing {:}: {}", pkg.name(), e)),
        }
    });

    let (errors, successes): (Vec<_>, Vec<_>) = builds.partition(Result::is_err);

    for e in errors.iter().filter_map(|res| res.as_ref().err()) {
        error!("{:#?}", e);
    }
    if errors.len() > 0 {
        return Err(format!("Packing failed with {} errors (see above)", errors.len()).into());
    };

    let build_mode = if build {
        CompileMode::Build
    } else {
        CompileMode::Check { test: false }
    };

    c.shell().status("Checking", "Packages")?;
    for (pkg_ws, rw_lock) in successes.iter().filter_map(|e| e.as_ref().ok()) {
        c.shell().status(
            "Verfying",
            pkg_ws
                .current()
                .expect("We've build localised workspaces. qed"),
        )?;
        run_check(&pkg_ws, &rw_lock, &opts, build_mode, &replaces)?;
    }
    Ok(())
}<|MERGE_RESOLUTION|>--- conflicted
+++ resolved
@@ -235,13 +235,8 @@
         all_features: false,
         no_default_features: false,
         jobs: None,
-<<<<<<< HEAD
-        targets: Vec::new(),
-        features: Vec::new(),
-=======
         targets: Default::default(),
         features: Default::default(),
->>>>>>> a9bed52e
     };
 
     c.shell().status("Checking", "Metadata & Dependencies")?;
